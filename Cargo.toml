[package]
name = "poa-bench"
version = "0.1.0"
edition = "2021"

[profile.release]
lto = "thin"

# See more keys and their definitions at https://doc.rust-lang.org/cargo/reference/manifest.html

[dependencies]
chrono = { version = "0.4.31", features = ["clock", "serde"] }
clap = { version = "4.4.8", features = ["derive"] }
wait4 = "0.1.3"
poasta = { path = "../poasta" }
<<<<<<< HEAD
#spoa_rs = { git = "https://github.com/broadinstitute/spoa-rs" }
spoa_rs = { path = "../spoa-rs" }  # Non-SIMD version of SPOA
toml = "0.7.6"
serde = { version = "1.0.176", features = ["derive"] }
walkdir = "2.3.3"
anyhow = "1.0.72"
=======
spoa_rs = { git = "https://github.com/broadinstitute/spoa-rs" }
toml = "0.8.8"
serde = { version = "1.0.192", features = ["derive"] }
walkdir = "2.4.0"
anyhow = "1.0.75"
>>>>>>> 262df999
rayon = "1.7.0"
core_affinity = "0.8.0"
noodles = { version = "0.59.0", features = ["fasta"] }
flate2 = "1.0.26"
libc = "0.2.150"
serde_json = "1.0.108"
csv = "1.3.0"<|MERGE_RESOLUTION|>--- conflicted
+++ resolved
@@ -13,20 +13,12 @@
 clap = { version = "4.4.8", features = ["derive"] }
 wait4 = "0.1.3"
 poasta = { path = "../poasta" }
-<<<<<<< HEAD
 #spoa_rs = { git = "https://github.com/broadinstitute/spoa-rs" }
 spoa_rs = { path = "../spoa-rs" }  # Non-SIMD version of SPOA
-toml = "0.7.6"
-serde = { version = "1.0.176", features = ["derive"] }
-walkdir = "2.3.3"
-anyhow = "1.0.72"
-=======
-spoa_rs = { git = "https://github.com/broadinstitute/spoa-rs" }
 toml = "0.8.8"
 serde = { version = "1.0.192", features = ["derive"] }
 walkdir = "2.4.0"
 anyhow = "1.0.75"
->>>>>>> 262df999
 rayon = "1.7.0"
 core_affinity = "0.8.0"
 noodles = { version = "0.59.0", features = ["fasta"] }
